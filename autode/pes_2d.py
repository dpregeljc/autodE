--- conflicted
+++ resolved
@@ -119,17 +119,12 @@
             # The cores for this diagonal are the floored number of total cores divided by the number of calculations
             cores_per_process = Config.n_cores // len(points) if Config.n_cores // len(points) > 1 else 1
 
-<<<<<<< HEAD
-            # TODO passing PES in here is really slow with big molecules
-            # Use custom NoDaemonPool here, as there are several multiprocessing events happening withing the function
-=======
             closest_species = [get_closest_species(p, self) for p in points]
             dimension = len(self.rs_idxs)
             # Set up the dictionary of distance constraints keyed with bond indexes and values the current r1, r2.. value
             distance_constraints = [{self.rs_idxs[i]: self.rs[p][i] for i in range(dimension)} for p in points]
 
             # Have to use custom NoDaemonPool here, as there are several multiprocessing events happening withing the function
->>>>>>> fc24ca8b
             with NoDaemonPool(processes=Config.n_cores) as pool:
                 results = [pool.apply_async(func=get_point_species, args=(p, s, d, name, method, keywords, cores_per_process)) for p, s, d in zip(points, closest_species, distance_constraints)]
                 for i, point in enumerate(points):
