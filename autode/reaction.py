from autode.log import logger
from autode import reactions
from autode.transition_states.locate_tss import find_tss
from autode.molecule import Molecule
from autode.molecule import Reactant
from autode.molecule import Product
from autode.units import KcalMol
from autode.units import KjMol
from autode.constants import Constants
from autode.plotting import plot_reaction_profile
from autode.mol_graphs import get_mapping
from autode.utils import work_in
from autode.config import Config
from copy import deepcopy
import os

from autode.solvent.solvents import get_solvent


class Reaction:

    def check_balance(self):
        """Check that the number of atoms and charge balances between reactants and products. If they don't exit
        immediately
        """

        n_reac_atoms, n_prod_atoms = [reac.n_atoms for reac in self.reacs], [prod.n_atoms for prod in self.prods]
        reac_charges, prod_charges = [r.charge for r in self.reacs], [p.charge for p in self.prods]
        if sum(n_reac_atoms) != sum(n_prod_atoms):
            logger.critical('Number of atoms doesn\'t balance')
            exit()
        if sum(reac_charges) != sum(prod_charges):
            logger.critical('Charge doesn\'t balance')
            exit()
        self.charge = sum(reac_charges)

    def check_solvent(self):
        """Check that all the solvents are the same for reactants and products
        """
        if not all([mol.solvent == self.reacs[0].solvent for mol in self.reacs + self.prods]):
            logger.critical('Solvents in reactants and products don\'t match')
            exit()
        self.solvent = self.reacs[0].solvent

    def set_solvent(self, solvent):
        if solvent is not None:
            logger.info(f'Setting solvent as {solvent}')

            solvent_obj = get_solvent(solvent)
            if solvent_obj is None:
                logger.critical('Could not find the solvent specified')
                exit()
            for mol in self.reacs + self.prods:
                mol.solvent = solvent_obj
            self.solvent = solvent_obj
        else:
            self.solvent = None

    def switch_addition(self):
        """Addition reactions are hard to find the TSs for, so swap reactants and products and classify as dissociation
        """
        logger.info('Reaction classified as addition. Swapping reacs and prods and switching to dissociation')
        self.type = reactions.Dissociation
        self.prods, self.reacs = self.reacs, self.prods
        self.switched_reacs_prods = True

    def check_rearrangement(self):
        """Could be an intramolecular addition, so will swap reactants and products if this is the case"""

        logger.info('Reaction classified as rearrangement, checking if it is an intramolecular addition')
        reac_bonds_list = [mol.n_bonds for mol in self.reacs]
        prod_bonds_list = [mol.n_bonds for mol in self.prods]
        delta_n_bonds = sum(reac_bonds_list) - sum(prod_bonds_list)

        if delta_n_bonds < 0:
            logger.info('Products have more bonds than the reactants, swapping reacs and prods and going in reverse')
            self.prods, self.reacs = self.reacs, self.prods
        else:
            logger.info('Does not appear to be an intramolecular addition, continuing')

    def calc_delta_e(self):
        """Calculate the ∆Er of a reaction defined as    ∆E = E(products) - E(reactants)

        Returns:
            float: energy difference in Hartrees
        """
        logger.info('Calculating ∆Er')
        return sum(filter(None, [p.energy for p in self.prods])) - sum(filter(None, [r.energy for r in self.reacs]))

    def calc_delta_e_ddagger(self):
        """Calculate the ∆E‡ of a reaction defined as    ∆E = E(ts) - E(reactants)

        Returns:
            float: energy difference in Hartrees
        """
        logger.info('Calculating ∆E‡')
        if self.ts.energy is not None:
            return self.ts.energy - sum(filter(None, [r.energy for r in self.reacs]))
        else:
            logger.error('TS had no energy. Setting ∆E‡ = None')
            return None

    @work_in('solvent')
    def calc_solvent(self):
        logger.info('Optimising the solvent molecule')
        solvent_smiles = self.solvent.smiles
        solvent = Molecule(name=self.solvent.name, smiles=solvent_smiles, solvent=self.solvent)

        if solvent.n_atoms > 1:
            solvent.find_lowest_energy_conformer()
        solvent.optimise()
        logger.info('Saving the solvent molecule properties')
        self.solvent_mol = solvent

    @work_in('conformers')
    def find_lowest_energy_conformers(self):
        """Try and locate the lowest energy conformation using RDKit, then optimise them with XTB, then
        optimise the unique (defined by an energy cut-off) conformers with an electronic structure method"""

        for mol in self.reacs + self.prods:
            if mol.n_atoms > 1:
                mol.find_lowest_energy_conformer()

    @work_in('optimise_reactants_and_products')
    def optimise_reacs_prods(self):
        """Perform a geometry optimisation on all the reactants and products using the hcode
        """
        logger.info('Calculating optimised reactants and products')

        [mol.optimise() for mol in self.reacs + self.prods]

    @work_in('tss')
    def locate_transition_state(self):

        # Clear the PES graphs, so they don't write over each other
        file_extension = Config.image_file_extension
        for filename in os.listdir(os.getcwd()):
            if filename.endswith(file_extension):
                os.remove(filename)

        self.tss = find_tss(self, self.solvent_mol)
        self.ts = self.find_lowest_energy_ts()

    def find_lowest_energy_ts(self):
        """From all the transition state objects in Reaction.tss choose the lowest energy if there is more than one
        otherwise return the single transtion state or None if there no TS objects.
        """

        if self.tss is None:
            logger.error('Could not find a transition state')
            return None

        elif len(self.tss) > 1:
            logger.info('Found more than 1 TS. Choosing the lowest energy')
            min_ts_energy = min([ts.energy for ts in self.tss])
            return [ts for ts in self.tss if ts.energy == min_ts_energy][0]

        else:
            return self.tss[0]

    @work_in('ts_confs')
    def ts_confs(self):
        """Find the lowest energy conformer of the transition state"""
        logger.info('Finding all the stereocentres in the transition state')

        stereocentres = set()
        n_atoms = 0
        for reac in self.reacs:
            if reac.stereocentres is not None:
                for stereocentre in reac.stereocentres:
                    stereocentres.add(stereocentre + n_atoms)
            n_atoms += reac.n_atoms

        for mol in self.prods:
            if mol.stereocentres is not None:
                mapping = get_mapping(self.product_graph, mol.graph)[0]
                for ts_index, mol_index in mapping.items():
                    if mol_index in mol.stereocentres:
                        stereocentres.add(ts_index)

        self.ts.stereocentres = sorted(stereocentres)

        ts_copy = deepcopy(self.ts)
        logger.info('Trying to find lowest energy TS conformer')

        self.ts = self.ts.find_lowest_energy_conformer()
        if self.ts is None:
            logger.error('Conformer search lost the TS, using the original TS')
            self.ts = ts_copy
        elif self.ts.energy > ts_copy.energy:
            logger.error(f'Conformer search increased the TS energy by {(self.ts.energy - ts_copy.energy):.3g} Hartree')
            self.ts = ts_copy

    @work_in('single_points')
    def calculate_single_points(self):
        """Perform a single point energy evaluations on all the reactants and products using the hcode"""
        molecules = self.reacs + self.prods + [self.ts]
        [mol.single_point(self.solvent_mol) for mol in molecules if mol is not None]

    def calculate_reaction_profile(self, units=KcalMol):
        logger.info('Calculating reaction profile')
        if Config.explicit_solvation:
            self.calc_solvent()
        self.find_lowest_energy_conformers()
        self.optimise_reacs_prods()
        self.locate_transition_state()
        if self.ts is not None and not self.solvent_mol is None:
            self.ts_confs()
        self.calculate_single_points()

<<<<<<< HEAD
        if self.ts is None:
            return logger.error('TS is None – cannot plot a reaction profile')
=======
        @work_in(self.name)
        def calc_reaction_profile():
            self.find_lowest_energy_conformers()
            self.optimise_reacs_prods()
            self.locate_transition_state()
            if self.ts is not None:
                self.ts_confs()
            self.calculate_single_points()

            if self.ts is None:
                return logger.error('TS is None – cannot plot a reaction profile')

            conversion = Constants.ha2kJmol if units == KjMol else Constants.ha2kcalmol
            plot_reaction_profile(e_reac=0.0,
                                  e_ts=conversion * self.calc_delta_e_ddagger(),
                                  e_prod=conversion * self.calc_delta_e(),
                                  units=units,
                                  reacs=self.reacs,
                                  prods=self.prods,
                                  is_true_ts=self.ts.is_true_ts(),
                                  ts_is_converged=self.ts.converged,
                                  switched=self.switched_reacs_prods)

        calc_reaction_profile()
>>>>>>> 8f97c93d

        conversion = Constants.ha2kJmol if units == KjMol else Constants.ha2kcalmol
        plot_reaction_profile(e_reac=0.0,
                              e_ts=conversion * self.calc_delta_e_ddagger(),
                              e_prod=conversion * self.calc_delta_e(),
                              units=units,
                              name=(' + '.join([r.name for r in self.reacs]) + ' → ' + ' + '.join([p.name for p in self.prods])),
                              is_true_ts=self.ts.is_true_ts(),
                              ts_is_converged=self.ts.converged)

    def __init__(self, mol1=None, mol2=None, mol3=None, mol4=None, mol5=None, mol6=None, name='reaction', solvent=None):
        logger.info(f'Generating a Reaction object for {name}')

        self.name = name
        molecules = [mol1, mol2, mol3, mol4, mol5, mol6]
        self.reacs = [mol for mol in molecules if isinstance(mol, Reactant) and mol is not None]
        self.prods = [mol for mol in molecules if isinstance(mol, Product) and mol is not None]
        self.ts, self.tss = None, []
        self.charge = None

        self.type = reactions.classify(reacs=self.reacs, prods=self.prods)

        self.set_solvent(solvent)
        self.check_solvent()
        self.check_balance()

<<<<<<< HEAD
        self.solvent_mol = None

        self.product_graph = None
=======
        self.product_graph = None                       #: Full graph of the products
>>>>>>> 8f97c93d

        self.switched_reacs_prods = False               #: Have the reactants and products been switched to
        if self.type == reactions.Addition:
            self.switch_addition()

        if self.type == reactions.Rearrangement:
            self.check_rearrangement()<|MERGE_RESOLUTION|>--- conflicted
+++ resolved
@@ -208,21 +208,17 @@
             self.ts_confs()
         self.calculate_single_points()
 
-<<<<<<< HEAD
         if self.ts is None:
             return logger.error('TS is None – cannot plot a reaction profile')
-=======
-        @work_in(self.name)
-        def calc_reaction_profile():
-            self.find_lowest_energy_conformers()
-            self.optimise_reacs_prods()
-            self.locate_transition_state()
-            if self.ts is not None:
-                self.ts_confs()
-            self.calculate_single_points()
-
-            if self.ts is None:
-                return logger.error('TS is None – cannot plot a reaction profile')
+
+        conversion = Constants.ha2kJmol if units == KjMol else Constants.ha2kcalmol
+        plot_reaction_profile(e_reac=0.0,
+                              e_ts=conversion * self.calc_delta_e_ddagger(),
+                              e_prod=conversion * self.calc_delta_e(),
+                              units=units,
+                              name=(' + '.join([r.name for r in self.reacs]) + ' → ' + ' + '.join([p.name for p in self.prods])),
+                              is_true_ts=self.ts.is_true_ts(),
+                              ts_is_converged=self.ts.converged)
 
             conversion = Constants.ha2kJmol if units == KjMol else Constants.ha2kcalmol
             plot_reaction_profile(e_reac=0.0,
@@ -236,16 +232,8 @@
                                   switched=self.switched_reacs_prods)
 
         calc_reaction_profile()
->>>>>>> 8f97c93d
-
-        conversion = Constants.ha2kJmol if units == KjMol else Constants.ha2kcalmol
-        plot_reaction_profile(e_reac=0.0,
-                              e_ts=conversion * self.calc_delta_e_ddagger(),
-                              e_prod=conversion * self.calc_delta_e(),
-                              units=units,
-                              name=(' + '.join([r.name for r in self.reacs]) + ' → ' + ' + '.join([p.name for p in self.prods])),
-                              is_true_ts=self.ts.is_true_ts(),
-                              ts_is_converged=self.ts.converged)
+
+        return None
 
     def __init__(self, mol1=None, mol2=None, mol3=None, mol4=None, mol5=None, mol6=None, name='reaction', solvent=None):
         logger.info(f'Generating a Reaction object for {name}')
@@ -263,13 +251,9 @@
         self.check_solvent()
         self.check_balance()
 
-<<<<<<< HEAD
         self.solvent_mol = None
 
         self.product_graph = None
-=======
-        self.product_graph = None                       #: Full graph of the products
->>>>>>> 8f97c93d
 
         self.switched_reacs_prods = False               #: Have the reactants and products been switched to
         if self.type == reactions.Addition:
